//go:build linux

package mount

import (
	"encoding/base32"
	"fmt"
	"net/http"
	"os"
	"os/exec"
	"path/filepath"
	"strings"
	"time"

	"github.com/sonroyaalmerol/pbs-plus/internal/store"
	"github.com/sonroyaalmerol/pbs-plus/internal/store/constants"
	"github.com/sonroyaalmerol/pbs-plus/internal/store/proxmox"
	"github.com/sonroyaalmerol/pbs-plus/internal/store/types"
	"github.com/sonroyaalmerol/pbs-plus/internal/utils"
)

type AgentMount struct {
	Hostname string
	Drive    string
	Path     string
	Cmd      *exec.Cmd
	NSDir    string
}

func Mount(storeInstance *store.Store, target *types.Target) (*AgentMount, error) {
	// Parse target information
	splittedTargetName := strings.Split(target.Name, " - ")
	targetHostname := splittedTargetName[0]
	agentPath := strings.TrimPrefix(target.Path, "agent://")
	agentPathParts := strings.Split(agentPath, "/")
	agentHost := agentPathParts[0]
	agentDrive := agentPathParts[1]

	// Encode hostname and drive for API call
	targetHostnameEnc := base32.StdEncoding.EncodeToString([]byte(targetHostname))
	agentDriveEnc := base32.StdEncoding.EncodeToString([]byte(agentDrive))

	// Request mount from agent
	err := proxmox.Session.ProxmoxHTTPRequest(
		http.MethodPost,
		fmt.Sprintf("https://localhost:8008/plus/mount/%s/%s", targetHostnameEnc, agentDriveEnc),
		nil,
		nil,
	)
	if err != nil {
		return nil, fmt.Errorf("Mount: Failed to send mount request to target '%s' -> %w", target.Name, err)
	}

	agentMount := &AgentMount{
		Hostname: targetHostname,
		Drive:    agentDrive,
	}

	// Get port for NFS connection
	agentDriveRune := []rune(agentDrive)[0]
	agentPort, err := utils.DriveLetterPort(agentDriveRune)
	if err != nil {
		agentMount.Unmount()
		return nil, fmt.Errorf("Mount: error mapping \"%c\" to network port -> %w", agentDriveRune, err)
	}

	// Setup mount path
	agentMount.Path = filepath.Join(constants.AgentMountBasePath, strings.ReplaceAll(target.Name, " ", "-"))
	agentMount.Unmount() // Ensure clean mount point

	// Create mount directory if it doesn't exist
	err = os.MkdirAll(agentMount.Path, 0700)
	if err != nil {
		return nil, fmt.Errorf("Mount: error creating directory \"%s\" -> %w", agentMount.Path, err)
	}

	// Create namespace directory
	NSDir := filepath.Join("/tmp/ns", base32.StdEncoding.EncodeToString([]byte(target.Name)))
	if err := os.MkdirAll(NSDir, 0700); err != nil {
		return nil, fmt.Errorf("failed to create ns dir: %w", err)
	}

	// Setup bind mount and make private
	bindCmd := exec.Command("mount", "--bind", NSDir, NSDir)
	if err := bindCmd.Run(); err != nil {
		os.RemoveAll(NSDir)
		return nil, fmt.Errorf("failed bind mount: %w", err)
	}

	privateCmd := exec.Command("mount", "--make-private", NSDir)
	if err := privateCmd.Run(); err != nil {
		exec.Command("umount", NSDir).Run()
		os.RemoveAll(NSDir)
		return nil, fmt.Errorf("failed make private: %w", err)
	}

	// Create namespace files
	if err := os.WriteFile(filepath.Join(NSDir, "mnt"), []byte{}, 0600); err != nil {
		exec.Command("umount", NSDir).Run()
		os.RemoveAll(NSDir)
		return nil, fmt.Errorf("failed create ns file: %w", err)
	}

	// Modify mount args to use persistent namespace
	mountArgs := []string{
<<<<<<< HEAD
		fmt.Sprintf("--mount=%s/mnt", NSDir),
		"--fork",
		"--mount-proc",
		"sh", "-c",
		fmt.Sprintf("mount -t nfs -o port=%s,mountport=%s,vers=3,ro,tcp,noacl,lookupcache=none,noac %s:/ %s",
			agentPort, agentPort, agentHost, agentMount.Path),
=======
		"-t", "nfs",
		"-o", fmt.Sprintf("port=%s,mountport=%s,vers=3,ro,tcp,noacl", agentPort, agentPort),
		fmt.Sprintf("%s:/", agentHost),
		agentMount.Path,
>>>>>>> 30765772
	}

	// Store NSDir in struct for cleanup
	agentMount.NSDir = NSDir

	mnt := exec.Command("unshare", mountArgs...)
	mnt.Env = os.Environ()
	mnt.Stdout = os.Stdout
	mnt.Stderr = os.Stderr

	agentMount.Cmd = mnt

	// Try mounting with retries
	const maxRetries = 3
	const retryDelay = 2 * time.Second

	var lastErr error
	for i := 0; i < maxRetries; i++ {
		err = mnt.Run()
		if err == nil {
			return agentMount, nil
		}
		lastErr = err
		if i < maxRetries-1 {
			time.Sleep(retryDelay)
		}
	}

	// If all retries failed, clean up and return error
	agentMount.Unmount()
	return nil, fmt.Errorf("Mount: error mounting NFS share after %d attempts -> %w", maxRetries, lastErr)
}

func (a *AgentMount) Unmount() {
	if a.Path == "" {
		return
	}

	// Use persistent namespace for unmount
	unmountCmd := exec.Command("nsenter",
		fmt.Sprintf("--mount=%s/mnt", a.NSDir),
		"--",
		"umount", "-f", "-l", a.Path)
	unmountCmd.Run()

	// Cleanup namespace
	exec.Command("umount", a.NSDir).Run()
	os.RemoveAll(a.NSDir)

	a.Cmd.Process.Kill()
	a.Cmd.Wait()
	os.Remove(a.Path)
}

func (a *AgentMount) CloseMount() {
	targetHostnameEnc := base32.StdEncoding.EncodeToString([]byte(a.Hostname))
	agentDriveEnc := base32.StdEncoding.EncodeToString([]byte(a.Drive))

	_ = proxmox.Session.ProxmoxHTTPRequest(
		http.MethodDelete,
		fmt.Sprintf("https://localhost:8008/plus/mount/%s/%s", targetHostnameEnc, agentDriveEnc),
		nil,
		nil,
	)
}<|MERGE_RESOLUTION|>--- conflicted
+++ resolved
@@ -103,19 +103,12 @@
 
 	// Modify mount args to use persistent namespace
 	mountArgs := []string{
-<<<<<<< HEAD
 		fmt.Sprintf("--mount=%s/mnt", NSDir),
 		"--fork",
 		"--mount-proc",
 		"sh", "-c",
-		fmt.Sprintf("mount -t nfs -o port=%s,mountport=%s,vers=3,ro,tcp,noacl,lookupcache=none,noac %s:/ %s",
+		fmt.Sprintf("mount -t nfs -o port=%s,mountport=%s,vers=3,ro,tcp,noacl %s:/ %s",
 			agentPort, agentPort, agentHost, agentMount.Path),
-=======
-		"-t", "nfs",
-		"-o", fmt.Sprintf("port=%s,mountport=%s,vers=3,ro,tcp,noacl", agentPort, agentPort),
-		fmt.Sprintf("%s:/", agentHost),
-		agentMount.Path,
->>>>>>> 30765772
 	}
 
 	// Store NSDir in struct for cleanup
