//go:build windows

package agentfs

import (
	"fmt"
	"strings"
	"unsafe"

<<<<<<< HEAD
	"github.com/pkg/errors"
	"github.com/sonroyaalmerol/pbs-plus/internal/agent/agentfs/types"
=======
	"github.com/pbs-plus/pbs-plus/internal/agent/agentfs/types"
>>>>>>> 19c05693
	"golang.org/x/sys/windows"
)

const (
	CREATE_FOR_EXPORT = 0x00000001
)

var (
	modkernel32          = windows.NewLazySystemDLL("kernel32.dll")
	procGetDiskFreeSpace = modkernel32.NewProc("GetDiskFreeSpaceW")
	procGetSystemInfo    = modkernel32.NewProc("GetSystemInfo")

	modadvapi32               = windows.NewLazyDLL("advapi32.dll")
	procOpenEncryptedFileRawW = modadvapi32.NewProc("OpenEncryptedFileRawW")
	procReadEncryptedFileRaw  = modadvapi32.NewProc("ReadEncryptedFileRaw")
	procCloseEncryptedFileRaw = modadvapi32.NewProc("CloseEncryptedFileRaw")
)

func getStatFS(driveLetter string) (types.StatFS, error) {
	driveLetter = strings.TrimSpace(driveLetter)
	driveLetter = strings.ToUpper(driveLetter)

	if len(driveLetter) == 1 {
		driveLetter += ":"
	}

	if len(driveLetter) != 2 || driveLetter[1] != ':' {
		return types.StatFS{}, fmt.Errorf("invalid drive letter format: %s", driveLetter)
	}

	path := driveLetter + `\`

	var sectorsPerCluster, bytesPerSector, numberOfFreeClusters, totalNumberOfClusters uint32

	rootPathPtr, err := windows.UTF16PtrFromString(path)
	if err != nil {
		return types.StatFS{}, fmt.Errorf("failed to convert path to UTF16: %w", err)
	}

	ret, _, err := procGetDiskFreeSpace.Call(
		uintptr(unsafe.Pointer(rootPathPtr)),
		uintptr(unsafe.Pointer(&sectorsPerCluster)),
		uintptr(unsafe.Pointer(&bytesPerSector)),
		uintptr(unsafe.Pointer(&numberOfFreeClusters)),
		uintptr(unsafe.Pointer(&totalNumberOfClusters)),
	)
	if ret == 0 {
		return types.StatFS{}, fmt.Errorf("GetDiskFreeSpaceW failed: %w", err)
	}

	blockSize := uint64(sectorsPerCluster) * uint64(bytesPerSector)
	totalBlocks := uint64(totalNumberOfClusters)

	stat := types.StatFS{
		Bsize:   blockSize,
		Blocks:  totalBlocks,
		Bfree:   0,
		Bavail:  0,               // Assuming Bavail is the same as Bfree
		Files:   uint64(1 << 20), // Windows does not provide total inodes
		Ffree:   0,               // Windows does not provide free inodes
		NameLen: 255,
	}

	return stat, nil
}

type FileAllocatedRangeBuffer struct {
	FileOffset int64 // Starting offset of the range
	Length     int64 // Length of the range
}

func queryAllocatedRanges(handle windows.Handle, fileSize int64) ([]FileAllocatedRangeBuffer, error) {
	// Validate fileSize.
	if fileSize < 0 {
		return nil, fmt.Errorf("invalid fileSize: %d", fileSize)
	}

	// Handle edge case: zero file size.
	if fileSize == 0 {
		return nil, nil
	}

	// Define the input range for the query.
	var inputRange FileAllocatedRangeBuffer
	inputRange.FileOffset = 0
	inputRange.Length = fileSize

	// Constant for buffer size calculations.
	rangeSize := int(unsafe.Sizeof(FileAllocatedRangeBuffer{}))
	if rangeSize == 0 {
		return nil, fmt.Errorf("computed rangeSize is 0, invalid FileAllocatedRangeBuffer")
	}

	// Start with a small buffer and dynamically resize if needed.
	bufferSize := 1 // Start with space for 1 range.
	var bytesReturned uint32

	// Set an arbitrary maximum to avoid infinite allocation.
	const maxBufferSize = 1 << 20 // for example, 1 million entries.
	for {
		if bufferSize > maxBufferSize {
			return nil, fmt.Errorf("buffer size exceeded maximum threshold: %d", bufferSize)
		}

		// Allocate the output buffer.
		outputBuffer := make([]FileAllocatedRangeBuffer, bufferSize)

		// Call DeviceIoControl.
		err := windows.DeviceIoControl(
			handle,
			windows.FSCTL_QUERY_ALLOCATED_RANGES,
			(*byte)(unsafe.Pointer(&inputRange)),
			uint32(unsafe.Sizeof(inputRange)),
			(*byte)(unsafe.Pointer(&outputBuffer[0])),
			uint32(bufferSize*rangeSize),
			&bytesReturned,
			nil,
		)

		if err == nil {
			// Success: calculate the number of ranges returned.
			if bytesReturned%uint32(rangeSize) != 0 {
				return nil, fmt.Errorf("inconsistent number of bytes returned: %d", bytesReturned)
			}
			count := int(bytesReturned) / rangeSize
			if count > len(outputBuffer) {
				return nil, fmt.Errorf("invalid count computed: %d", count)
			}
			return outputBuffer[:count], nil
		}

		// If the buffer was too small, double the bufferSize and retry.
		if err == windows.ERROR_MORE_DATA {
			bufferSize *= 2
			continue
		}

		// If the filesystem doesn't support FSCTL_QUERY_ALLOCATED_RANGES, return
		// a single range covering the whole file.
		if err == windows.ERROR_INVALID_FUNCTION {
			return []FileAllocatedRangeBuffer{
				{FileOffset: 0, Length: fileSize},
			}, nil
		}

		// For any other error, return it wrapped.
		return nil, fmt.Errorf("DeviceIoControl failed: %w", err)
	}
}

func getFileSize(handle windows.Handle) (int64, error) {
	var fileInfo windows.ByHandleFileInformation
	err := windows.GetFileInformationByHandle(handle, &fileInfo)
	if err != nil {
		return 0, mapWinError(err, "getFileSize GetFileInformationByHandle")
	}

	// Combine the high and low parts of the file size
	return int64(fileInfo.FileSizeHigh)<<32 + int64(fileInfo.FileSizeLow), nil
}

func getFileInfo(handle windows.Handle) (fileSize int64, isDir bool, err error) {
	var info FileStandardInfo
	err = windows.GetFileInformationByHandleEx(
		handle,
		windows.FileStandardInfo,
		(*byte)(unsafe.Pointer(&info)),
		uint32(unsafe.Sizeof(info)),
	)
	if err != nil {
		return 0, false, err
	}
	return info.EndOfFile, info.Directory, nil
}

type systemInfo struct {
	// This is the first member of the union
	OemID uint32
	// These are the second member of the union
	//      ProcessorArchitecture uint16;
	//      Reserved uint16;
	PageSize                  uint32
	MinimumApplicationAddress uintptr
	MaximumApplicationAddress uintptr
	ActiveProcessorMask       *uint32
	NumberOfProcessors        uint32
	ProcessorType             uint32
	AllocationGranularity     uint32
	ProcessorLevel            uint16
	ProcessorRevision         uint16
}

func GetAllocGranularity() int {
	var si systemInfo
	// this cannot fail
	procGetSystemInfo.Call(uintptr(unsafe.Pointer(&si)))
	return int(si.AllocationGranularity)
}

// filetimeToUnix converts a Windows FILETIME to a Unix timestamp.
// Windows file times are in 100-nanosecond intervals since January 1, 1601.
func filetimeToUnix(ft windows.Filetime) int64 {
	const (
		winToUnixEpochDiff = 116444736000000000 // in 100-nanosecond units
		hundredNano        = 10000000           // 100-ns units per second
	)
	t := (int64(ft.HighDateTime) << 32) | int64(ft.LowDateTime)
	return (t - winToUnixEpochDiff) / hundredNano
}

// parseFileAttributes converts Windows file attribute flags into a map.
func parseFileAttributes(attr uint32) map[string]bool {
	attributes := make(map[string]bool)
	// Attributes are defined in golang.org/x/sys/windows.
	if attr&windows.FILE_ATTRIBUTE_READONLY != 0 {
		attributes["readOnly"] = true
	}
	if attr&windows.FILE_ATTRIBUTE_HIDDEN != 0 {
		attributes["hidden"] = true
	}
	if attr&windows.FILE_ATTRIBUTE_SYSTEM != 0 {
		attributes["system"] = true
	}
	if attr&windows.FILE_ATTRIBUTE_DIRECTORY != 0 {
		attributes["directory"] = true
	}
	if attr&windows.FILE_ATTRIBUTE_ARCHIVE != 0 {
		attributes["archive"] = true
	}
	if attr&windows.FILE_ATTRIBUTE_NORMAL != 0 {
		attributes["normal"] = true
	}
	if attr&windows.FILE_ATTRIBUTE_TEMPORARY != 0 {
		attributes["temporary"] = true
	}
	if attr&windows.FILE_ATTRIBUTE_SPARSE_FILE != 0 {
		attributes["sparseFile"] = true
	}
	if attr&windows.FILE_ATTRIBUTE_REPARSE_POINT != 0 {
		attributes["reparsePoint"] = true
	}
	if attr&windows.FILE_ATTRIBUTE_COMPRESSED != 0 {
		attributes["compressed"] = true
	}
	if attr&windows.FILE_ATTRIBUTE_OFFLINE != 0 {
		attributes["offline"] = true
	}
	if attr&windows.FILE_ATTRIBUTE_NOT_CONTENT_INDEXED != 0 {
		attributes["notContentIndexed"] = true
	}
	if attr&windows.FILE_ATTRIBUTE_ENCRYPTED != 0 {
		attributes["encrypted"] = true
	}
	return attributes
}

func GetWinACLs(filePath string) (string, string, []types.WinACL, error) {
	// Request owner, group, and DACL information.
	secInfo := windows.OWNER_SECURITY_INFORMATION |
		windows.GROUP_SECURITY_INFORMATION |
		windows.DACL_SECURITY_INFORMATION

	// Retrieve the self-relative security descriptor.
	secDesc, err := GetFileSecurityDescriptor(filePath, uint32(secInfo))
	if err != nil {
		return "", "", nil, fmt.Errorf("GetFileSecurityDescriptor failed: %w", err)
	}

	// Validate the descriptor.
	valid, err := IsValidSecDescriptor(secDesc)
	if err != nil || !valid {
		return "", "", nil, fmt.Errorf("invalid security descriptor: %w", err)
	}

	// Convert to an absolute security descriptor.
	absoluteSD, err := MakeAbsoluteSD(secDesc)
	if err != nil {
		return "", "", nil, fmt.Errorf("MakeAbsoluteSD failed: %w", err)
	}

	// Extract owner and group SIDs.
	owner, group, err := getOwnerGroupAbsolute(absoluteSD)
	if err != nil {
		return "", "", nil, fmt.Errorf("failed to extract owner/group: %w", err)
	}

	// Retrieve the DACL.
	acl, present, _, err := GetSecurityDescriptorDACL(absoluteSD)
	if err != nil {
		return owner, group, nil, fmt.Errorf("GetSecurityDescriptorDACL failed: %w", err)
	}
	if !present {
		// No DACL present means no explicit ACL entries.
		return owner, group, []types.WinACL{}, nil
	}

	// Retrieve explicit ACE entries from the ACL.
	expEntries, err := GetExplicitEntriesFromACL(acl)
	if err != nil {
		return owner, group, []types.WinACL{}, nil
	}

	var winAcls []types.WinACL
	// Iterate over each explicit access entry.
	for _, entry := range expEntries {
		// In an absolute descriptor, Trustee.TrusteeValue is a pointer to a SID.
		pSid := (*windows.SID)(unsafe.Pointer(entry.Trustee.TrusteeValue))
		if pSid == nil {
			continue
		}
		sidStr := pSid.String()
		if sidStr == "" {
			return owner, group, nil, fmt.Errorf("failed to convert trustee SID to string: %w", err)
		}

		ace := types.WinACL{
			SID:        sidStr,
			AccessMask: uint32(entry.AccessPermissions),
			Type:       uint8(entry.AccessMode),
			Flags:      uint8(entry.Inheritance),
		}
		winAcls = append(winAcls, ace)
	}
	return owner, group, winAcls, nil
}

type exportCallbackContext struct {
	data []byte
	err  error
}

// exportCallback processes data chunks from ReadEncryptedFileRaw.
func exportCallback(pvCallbackContext uintptr, ulReason uint32, pvContext uintptr, ulBufferLength uint32, pBuffer uintptr) uintptr {
	context := (*exportCallbackContext)(unsafe.Pointer(pvCallbackContext))
	switch ulReason {
	case 0: // EXPORT_CALLBACK
		if ulBufferLength > 0 {
			data := make([]byte, ulBufferLength)
			copy(data, (*[1 << 30]byte)(unsafe.Pointer(pBuffer))[:ulBufferLength:ulBufferLength])
			context.data = append(context.data, data...)
		}
	case 1: // ERROR_CALLBACK
		context.err = fmt.Errorf("error during ReadEncryptedFileRaw")
	}
	return 0
}

// OpenEncryptedFileRawW wraps the Windows API using Call
func OpenEncryptedFileRawW(fileName *uint16, flags uint32, pvContext *uintptr) error {
	r1, _, err := procOpenEncryptedFileRawW.Call(
		uintptr(unsafe.Pointer(fileName)),
		uintptr(flags),
		uintptr(unsafe.Pointer(pvContext)),
	)
	if r1 == 0 { // Function returns BOOL (0 = failure)
		return err
	}
	return nil
}

// ReadEncryptedFileRaw wraps the Windows API using Call
func ReadEncryptedFileRaw(exportCallback uintptr, pvCallbackContext uintptr, pvContext uintptr) error {
	r1, _, err := procReadEncryptedFileRaw.Call(
		exportCallback,
		pvCallbackContext,
		pvContext,
	)
	if r1 == 0 { // Function returns BOOL (0 = failure)
		return err
	}
	return nil
}

// CloseEncryptedFileRaw wraps the Windows API using Call
func CloseEncryptedFileRaw(pvContext uintptr) error {
	r1, _, err := procCloseEncryptedFileRaw.Call(pvContext)
	if r1 == 0 { // Function returns BOOL (0 = failure)
		return err
	}
	return nil
}

func isFileEncrypted(path string) (bool, error) {
	var info windows.ByHandleFileInformation
	handle, err := windows.CreateFile(
		windows.StringToUTF16Ptr(path),
		windows.GENERIC_READ,
		windows.FILE_SHARE_READ,
		nil,
		windows.OPEN_EXISTING,
		windows.FILE_FLAG_BACKUP_SEMANTICS,
		0,
	)
	if err != nil {
		return false, mapWinError(err, "encryption check open")
	}
	defer windows.CloseHandle(handle)

	if err := windows.GetFileInformationByHandle(handle, &info); err != nil {
		return false, errors.Wrap(err, "encryption attribute check")
	}

	return (info.FileAttributes & windows.FILE_ATTRIBUTE_ENCRYPTED) != 0, nil
}<|MERGE_RESOLUTION|>--- conflicted
+++ resolved
@@ -3,16 +3,12 @@
 package agentfs
 
 import (
+  "errors"
 	"fmt"
 	"strings"
 	"unsafe"
 
-<<<<<<< HEAD
-	"github.com/pkg/errors"
-	"github.com/sonroyaalmerol/pbs-plus/internal/agent/agentfs/types"
-=======
 	"github.com/pbs-plus/pbs-plus/internal/agent/agentfs/types"
->>>>>>> 19c05693
 	"golang.org/x/sys/windows"
 )
 
